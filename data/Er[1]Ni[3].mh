--- conflicted
+++ resolved
@@ -7,7 +7,7 @@
 
     Dehydriding
     {
-<<<<<<< HEAD
+
         DH: [-30720, -25300]      # J/mol  Xie Table 2
         DS: [-110.26, -107.49]      # J/mol.K  Xie Table 2
 		slope: [2.1, 0.98]
@@ -15,33 +15,23 @@
 
         widths: [0.4, 0.5]          # fit to Xie isotherm
         minSpans: [0.03]            # fit to Xie isotherm
-=======
-        DH: [-30120, -25300]      # J/mol  Xie Table 2
-        DS: [-109.26, -107.49]    # J/mol.K  Xie Table 2
-        slope: [0.9, 0.45]
-        centers: [0.25, 0.8]      # fit to Xie isotherm
 
-        widths: [0.28, 0.3]       # fit to Xie isotherm
-        minSpans: [0.03]          # fit to Xie isotherm
->>>>>>> 3e52b54f
 
         From Isotherms: True 
     }
 
     Hydriding
     {
-<<<<<<< HEAD
+
         DH: [-26720, -23080]      # J/mol  Xie Table 2
         DS: [-104.46, -106.20]      # J/mol.K  Xie Table 2
 
-=======
-        DH: [-27420, -23510]      # J/mol  Xie Table 2
-        DS: [-105.74, -104.46]    # J/mol.K  Xie Table 2
+
 
         centers: [0.25, 0.8]      # fit to Xie isotherm
         widths: [0.28, 0.3]       # fit to Xie isotherm
         minSpans: [0.03]          # fit to Xie isotherm
->>>>>>> 3e52b54f
+
 
         From Isotherms: True
     }
